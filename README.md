---
Title: "Forest: Unlocking Control & Traceability in Digital Currency System "
Description: "An implementation of hybrid account-based and token-based token over smart contract."
Author: "Sirawit Techavanitch (sirawit_tec@utcc.ac.th)"
Status: "Draft"
Purpose: "Dissertation"
---


<h1 align="center">
<img src="./docs/assets/banner.png" width="450"/>
</h1>

# Forest: Unlocking Control & Traceability in Digital Currency System 

## Abstract

> TODO  

**Keyword: Anti-Money Laundering (AML), Central Bank Digital Currencies (CBDC), Counter Financial Terrorism (CFT), Distributed Ledger Technology (DLT), Smart Contract**

## Introduction

The present-day Central Bank Digital Currency concept aims to utilize the advantages of Blockchain Technology or Distributed Ledger Technology that provide immutability, transparency, and security, and adopts smart contracts, which plays a key feature in creating programmable money. However, technology itself gives an advantage and eliminates the problem ideally of compliance with the regulator and AML/CFT standard, but it does not seem practical to be done in the real world and is not efficiently responsible for the financial crime or incidents that occur in the open network of economic.

## Related Works

> Opinion: AI and Deep learning recognize and analyze the pattern, but it'd be nice if the data structure also provided a more efficient and fast response to the incident.

- [ERC20](https://eips.ethereum.org/EIPS/eip-20) fungible token intended to be currency-like, but the data structure is account-based, making it hard to separate money when it's mixed with the total balance.
- [ERC721](https://eips.ethereum.org/EIPS/eip-721) not suitable due to metadata not being stored on-chain, it can be modified to support, but it's not intended to be exchangeable.
- [ERC1155](https://eips.ethereum.org/EIPS/eip-1155) metadata problem is the same as `ERC721`, however, `ERC1155` can utilize tokenId as root, it can freeze the balance for each account, but it ends up with you can't to separate the money when it's stored in the total balance.
- [ERC1400](https://eips.ethereum.org/EIPS/eip-1400) have characteristic base from `ERC20` but extended functionality for freeze account or freeze balance.
- [ERC3643](https://eips.ethereum.org/EIPS/eip-3643) have characteristic same as `ERC1400` but extended functionality for store the document and other feature.
- [MerkleTree](https://www.geeksforgeeks.org/blockchain-merkle-trees/) not suitable for the payment due to its need to maintain the root hash and generate proof every time.
- [UTXO](https://www.geeksforgeeks.org/what-is-unspent-transaction-output-utxo/) maintain the amount of money or group of money in each individual `transaction`. To spend the `transaction`, the caller needs to be the `owner` of the `transaction` that needs to be spent.
- [eUTXO](https://docs.cardano.org/about-cardano/learn/eutxo-explainer/) extended version of `UTXO`, purpose of `eUTXO` is adding/carrying additional data as `extraData` or `payload` in the transaction.

## Methodology

Introduce implementation call `Forest` used the way to modified the state to keep tracking subtree avoid to creating transaction output for change back the to spender like in `UTXO`.

## Conclusion and Evaluation

| Features                                                            | ERC20 | UTXO | eUTXO | Forest |
| ------------------------------------------------------------------- | ----- | ---- | ----- | ------ |
| freeze the `sender` account.                                        | ✓     | ✓    | ✓     | ✓      |
| freeze the `recipient` account.                                     | ✓     | ✓    | ✓     | ✓      |
| freeze the certain `amount` token.                                  | ✗     | ✓    | ✓     | ✓      |
| freeze the specifics `tokenId` or `txId`.                           | ✗     | ✓    | ✓     | ✓      |
| freeze the specifics `tokenId` or `TxId` that relevant to the root. | ✗     | ✗    | ✓     | ✓      |
| keep tracking child/subtree.                                        | ✗     | ✗    | ✗     | ✓      |

- For `ERC20` provide events and keep tracking each `Transfer`,  
  but the problem is the `ERC20` model can't separate `clean money` from `dirty money`,  
  due to the `ERC20` not have `tokenId` to keep tracking each token when it's move.
- For `ERC721` its use non-fungible, each token is unique and not intend to keep tracking amount or value.
- For `ERC1400`, includes features like partitioned balances,  
  allowing tokens to be split into subsets based on conditions or rules (e.g., restrictions, investor categories).  
  It also supports document management, enabling the attachment of legal documents to tokens, and integrates with compliance mechanisms,  
  ensuring that transfers comply with rules like KYC/AML checks. However,  
  `ERC1400` tokens still face challenges in tracking the history or provenance of individual tokens beyond their partitioned states.
- For `ERC1155` improves upon ERC20 and ERC721 by offering more flexibility and reducing operational overhead,  
  it does not inherently provide a way to distinguish between `clean` and `dirty` tokens,  
  as it lacks the ability to track individual token histories like `UTXO` models do.
- For `UTXO` and `eUTXO` facing challenge to combine multiple `UnspentTransaction` and spent as one,  
  in case, user want to spend value that greater that selected `UnspentTransaction`.  
  Possible solution: prepare and batching as an array,  
  `UTXO` and `eUTXO` maintain the amount of money or group of money in each individual transaction.  
  Each `UnspentTransaction` is not underlying any account,
  so to spend the transaction, the caller needs to be the owner of the transaction that needs to be spent.
- For `Forest` use to modify an existing state rather than create a new output transaction, like in `UTXO` or `eUTXO` do,  
  it allows spending the transaction multiple times till it's met `0`, The `Forest` model enables tracking of child/subtree structures,  
  providing a hierarchical view of token flows and relationships,  
  which is not possible in traditional token standards like `ERC20`, `ERC721`, `ERC1155`, `ERC1400`, and `ERC3643`.

## For Further Work

Currently, `Forest` not 100% compatible with existing `ERC20` standard.
To complete and fully supported `ERC20` interface `Forest` require to have automatically select and spent the transaction.  
<<<<<<< HEAD
However it's doesn't need to be store each transaction in sorted list.

- Rewrite the contract not inherit ERC20 from `@openzeppelin/contracts` can reduce unnecessary `gasUsed`.
- Adopting `FIFO` or First-In-First-Out style which is can be done in smart contract but should be considering the `gasUsed`.
=======
However, it doesn't need to be store in sorted list. There is possible solution to be done.

- First in smart contract, It can be done with `FIFO` or First-In-First-Out style which is can be done in smart contract but should be avoiding the `gasUsed`.
>>>>>>> 86492ae4
- Second off-load heavy computation from the smart contract to a custom pre-compiled contract.
- Third create a stateful pre-compiled contract that fully functional same as the smart contract specification.

Learn more about [pre-compiled contract](https://www.rareskills.io/post/solidity-precompiles)

The `Forest` project addresses significant challenge, particularly state bloat and [dust](https://www.investopedia.com/terms/b/bitcoin-dust.asp) transaction.  
Merging multiple small transactions into a single larger transaction helps reduce the number of entries in the blockchain’s state, thereby minimizing state growth.  
However, this process can complicate traceability, as it obscures the individual histories of the merged transactions.  
Additionally, once a transaction's output has been spent, it can be marked as spent or removed from the dataset,  
which further complicates the ability to trace the flow of funds. While these strategies are effective in managing state size,  
they can hinder users' ability to follow transaction trails, making it difficult to verify the origins of funds.

## Glossary of Terms

**AML** Anti-Money Laundering  
**B2G** Back to Genesis  
**CBDC** Central Bank Digital Currency  
**CFT** Counter Financial Terrorism  
**C2C** Customer to Customer  
**DLT** Distributed Ledger Technology  
**eUTXO** Extended Transaction Output  
**KYC** Know Your Customer  
**UTXO** Unspent Transaction Output

## Reference

<div align="center">
<img src="./docs/assets/reports/BOT-rCBDC-Fraud-Handling01.png" width="450"/>
<p style="text-align: center;"><em>Conceptual Feasibility Fraud Handling from rCBDC BOT report page 33.</em></p>
</div>

<div align="center">
<img src="./docs/assets/reports/BOT-rCBDC-Fraud-Handling02.png" width="450"/>
<p style="text-align: center;"><em>Comparison of As is and To be (Conceptual) from rCBDC BOT report page 33.</em></p>
</div><|MERGE_RESOLUTION|>--- conflicted
+++ resolved
@@ -78,16 +78,10 @@
 
 Currently, `Forest` not 100% compatible with existing `ERC20` standard.
 To complete and fully supported `ERC20` interface `Forest` require to have automatically select and spent the transaction.  
-<<<<<<< HEAD
 However it's doesn't need to be store each transaction in sorted list.
 
 - Rewrite the contract not inherit ERC20 from `@openzeppelin/contracts` can reduce unnecessary `gasUsed`.
 - Adopting `FIFO` or First-In-First-Out style which is can be done in smart contract but should be considering the `gasUsed`.
-=======
-However, it doesn't need to be store in sorted list. There is possible solution to be done.
-
-- First in smart contract, It can be done with `FIFO` or First-In-First-Out style which is can be done in smart contract but should be avoiding the `gasUsed`.
->>>>>>> 86492ae4
 - Second off-load heavy computation from the smart contract to a custom pre-compiled contract.
 - Third create a stateful pre-compiled contract that fully functional same as the smart contract specification.
 
