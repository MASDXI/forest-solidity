--- conflicted
+++ resolved
@@ -126,15 +126,11 @@
      * @param id The identifier of the transaction.
      * @return true if the transaction exists, false otherwise.
      */
-<<<<<<< HEAD
-    function _transactionExist(Tree storage self, address account, bytes32 id) private view returns (bool) {
-=======
     function _transactionExist(
         Forest storage self,
         address account,
         bytes32 id
     ) private view returns (bool) {
->>>>>>> 86492ae4
         return self.trees[account][id].root != bytes32(0);
     }
 
@@ -142,14 +138,9 @@
      * @dev Calculates the root hash for a transaction within the forest.
      * @return The calculated root hash.
      */
-<<<<<<< HEAD
-    function calculateTranscationRootHash() internal view returns (bytes32) {
-        return keccak256(abi.encode(block.chainid, block.number, block.timestamp));
-=======
     function calculateTransactionRootHash() internal view returns (bytes32) {
         return
             keccak256(abi.encode(block.chainid, block.number, block.timestamp));
->>>>>>> 86492ae4
     }
 
     /**
@@ -169,15 +160,11 @@
      * @param id The identifier of the transaction.
      * @return The transaction details.
      */
-<<<<<<< HEAD
-    function transaction(Tree storage self, address account, bytes32 id) internal view returns (Transaction memory) {
-=======
     function transaction(
         Forest storage self,
         address account,
         bytes32 id
     ) internal view returns (Transaction memory) {
->>>>>>> 86492ae4
         return self.trees[account][id];
     }
 
@@ -188,15 +175,11 @@
      * @param id The identifier of the transaction.
      * @return The root hash of the transaction.
      */
-<<<<<<< HEAD
-    function transactionRoot(Tree storage self, address account, bytes32 id) internal view returns (bytes32) {
-=======
     function transactionRoot(
         Forest storage self,
         address account,
         bytes32 id
     ) internal view returns (bytes32) {
->>>>>>> 86492ae4
         return self.trees[account][id].root;
     }
 
@@ -207,15 +190,11 @@
      * @param id The identifier of the transaction.
      * @return The value associated with the transaction.
      */
-<<<<<<< HEAD
-    function transactionValue(Tree storage self, address account, bytes32 id) internal view returns (uint256) {
-=======
     function transactionValue(
         Forest storage self,
         address account,
         bytes32 id
     ) internal view returns (uint256) {
->>>>>>> 86492ae4
         return self.trees[account][id].value;
     }
 
@@ -242,9 +221,6 @@
         if (_transactionExist(self, txOutput.account, id)) {
             revert TransactionExist();
         }
-<<<<<<< HEAD
-        self.trees[txOutput.account][id] = Transaction(root, parent, txOutput.value);
-=======
         uint256 hierarchy;
         if (root != bytes32(0x00)) {
             hierarchy = self.hierarchy[root] + 1;
@@ -254,7 +230,6 @@
             parent,
             txOutput.value
         );
->>>>>>> 86492ae4
         self.nonces[creator]++;
         self.size[txOutput.account]++;
 
@@ -267,15 +242,11 @@
      * @param txInput The transaction input specifying the output being spent and its value.
      * @param account The address of the account spending the transaction.
      */
-<<<<<<< HEAD
-    function spendTransaction(Tree storage self, TransactionInput memory txInput, address account) internal {
-=======
     function spendTransaction(
         Forest storage self,
         TransactionInput memory txInput,
         address account
     ) internal {
->>>>>>> 86492ae4
         if (!_transactionExist(self, account, txInput.outpoint)) {
             revert TransactionNotExist();
         }
@@ -295,15 +266,11 @@
      * @param id The identifier of the transaction being consumed.
      * @param account The address of the account owning the transaction.
      */
-<<<<<<< HEAD
-    function consumeTransaction(Tree storage self, bytes32 id, address account) internal {
-=======
     function consumeTransaction(
         Forest storage self,
         bytes32 id,
         address account
     ) internal {
->>>>>>> 86492ae4
         if (!_transactionExist(self, account, id)) {
             revert TransactionNotExist();
         }
@@ -319,14 +286,10 @@
      * @param account The address of the account.
      * @return The number of transactions (nonce) for the account.
      */
-<<<<<<< HEAD
-    function transactionCount(Tree storage self, address account) internal view returns (uint256) {
-=======
     function transactionCount(
         Forest storage self,
         address account
     ) internal view returns (uint256) {
->>>>>>> 86492ae4
         return self.nonces[account];
     }
 
@@ -336,14 +299,10 @@
      * @param account The address of the account.
      * @return The size (number of transactions) for the account.
      */
-<<<<<<< HEAD
-    function transactionSize(Tree storage self, address account) internal view returns (uint256) {
-=======
     function size(
         Forest storage self,
         address account
     ) internal view returns (uint256) {
->>>>>>> 86492ae4
         return self.size[account];
     }
 }