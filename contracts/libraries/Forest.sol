// SPDX-License-Identifier: Apache-2.0
pragma solidity >=0.8.0 <0.9.0;

/**
 * @title Forest Model Library
 * @notice Library containing data structures and functions for managing txns within a forest-like structure.
 * @author Sirawit Techavanitch (sirawit_tec@live4.utcc.ac.th)
 */

library Forest {
    /**
     * @dev Structure representing a transaction.
     */
    struct Txn {
        bytes32 root;
        bytes32 parent;
        uint256 value;
        uint256 level;
        address owner;
    }

    /**
     * @dev Structure representing a DAG.
     */
    struct DAG {
        mapping(address => uint256) nonces;
        mapping(bytes32 => uint256) hierarchy;
        mapping(bytes32 => Txn) txns;
    }

    /**
     * @notice Event emitted when a transaction is created.
     * @param id The identifier of the transaction.
     * @param root The root of the transaction.
     * @param from The spender of the transaction.
     */
    event TransactionCreated(bytes32 indexed root, bytes32 id, address indexed from);

    /**
     * @notice Event emitted when a transaction is spent.
     * @param id The identifier of the transaction.
     * @param value The value that spent from the transaction.
     */
    event TransactionSpent(bytes32 indexed id, uint256 value);

    /**
     * @notice Error thrown when attempting to spend an not exist transaction.
     */
    error TransactionNotExist();

    /**
     * @notice Error thrown when a transaction is unauthorized.
     */
    error TransactionUnauthorized();

    /**
     * @notice Error thrown when trying to create a transaction with zero value.
     */
    error TransactionZeroValue();

    /**
     * @notice Error thrown when trying to merge over 255 transactions.
     */
    error TransactionMergeSizeExceed();

    /**
     * @notice Error thrown when the spending value exceeds the transaction value.
     * @param value The value of the transaction.
     * @param spend The amount being spent.
     */
    error TransactionInsufficient(uint256 value, uint256 spend);

<<<<<<< HEAD
    function contains(DAG storage self, bytes32 id) internal view returns (bool) {
=======
    function contains(DAG storage self, bytes32 id) private view returns (bool) {
>>>>>>> 6adb717b
        return self.txns[id].value != uint256(0);
    }

    function calcTxnHash(address account, uint256 nonce) internal view returns (bytes32) {
        return keccak256(abi.encode(block.chainid, account, nonce));
    }

    function getTxn(DAG storage self, bytes32 id) internal view returns (Txn memory) {
        return self.txns[id];
    }

    function getTxnLevel(DAG storage self, bytes32 id) internal view returns (uint256) {
        return self.txns[id].level;
    }

    function getTxnParent(DAG storage self, bytes32 id) internal view returns (bytes32) {
        return self.txns[id].parent;
    }

    function getTxnRoot(DAG storage self, bytes32 id) internal view returns (bytes32) {
        return self.txns[id].root;
    }

    function getTxnValue(DAG storage self, bytes32 id) internal view returns (uint256) {
        return self.txns[id].value;
    }

    function getTxnCount(DAG storage self, address account) internal view returns (uint256) {
        return self.nonces[account];
    }

    function getTxnHierarchy(DAG storage self, bytes32 id) internal view returns (uint256) {
        return self.hierarchy[id];
    }

    function getTxnOwner(DAG storage self, bytes32 id) internal view returns (address) {
        return self.txns[id].owner;
    }

<<<<<<< HEAD
    function createTxn(DAG storage self, Txn memory newTxn, address spender) internal returns (bytes32 newId) {
        if (newTxn.value == 0) revert TransactionZeroValue();
        newId = calcTxnHash(spender, self.nonces[spender]);
=======
    function createTxn(DAG storage self, Txn memory newTxn, address spender) internal {
        if (newTxn.value == 0) revert TransactionZeroValue();
        bytes32 newId = calcTxnHash(spender, self.nonces[spender]);
>>>>>>> 6adb717b
        self.txns[newId] = Txn(newId, newTxn.parent, newTxn.value, newTxn.level, newTxn.owner);
        unchecked {
            self.nonces[spender]++;
        }

        emit TransactionCreated(newId, newTxn.root, spender);
    }

<<<<<<< HEAD
    function spendTxn(
        DAG storage self,
        bytes32 id,
        address spender,
        address to,
        uint256 value
    ) internal returns (bytes32 newId) {
=======
    function spendTxn(DAG storage self, bytes32 id, address spender, address to, uint256 value) internal {
>>>>>>> 6adb717b
        Txn storage ptr = self.txns[id];
        if (msg.sender != ptr.owner) revert TransactionUnauthorized();
        uint256 currentValue = ptr.value;
        if (currentValue == 0) revert TransactionNotExist();
        if (value > currentValue) revert TransactionInsufficient(currentValue, value);
        unchecked {
            ptr.value = currentValue - value;
            bytes32 currentRoot = ptr.root;
            uint256 currentHierarchy = self.hierarchy[currentRoot];
            uint256 newLevel = (ptr.level + 1);
            if (to != address(0)) {
<<<<<<< HEAD
                newId = createTxn(self, Txn(currentRoot, id, value, newLevel, to), spender);
=======
                createTxn(self, Txn(currentRoot, id, value, newLevel, to), spender);
>>>>>>> 6adb717b
                if (newLevel > currentHierarchy) {
                    self.hierarchy[currentRoot] = newLevel;
                }
            }
        }

        emit TransactionSpent(id, value);
    }

    /**
     * @notice not suitable for use in production.
     */
    function mergeTxn(DAG storage self, bytes32[] memory ids) internal {
        uint256 txnsLength = ids.length;
        if (txnsLength >= 255) revert TransactionMergeSizeExceed();
        Txn memory ptr = getTxn(self, ids[0]);
        if (msg.sender != ptr.owner) revert TransactionUnauthorized();
        Txn memory txn;
        unchecked {
            for (uint8 index = 1; index < txnsLength; index++) {
                txn = getTxn(self, ids[index]);
                if (ptr.root == txn.root && ptr.owner == txn.owner) {
                    self.txns[ids[index]].value = 0;
                    ptr.value += txn.value;
                    if (ptr.level < txn.level) {
                        ptr.level = txn.level;
                    }
                }
            }
            createTxn(self, ptr, ptr.owner);
            if (ptr.level > self.hierarchy[ids[0]]) {
                self.hierarchy[ids[0]] = ptr.level;
            }
        }
    }
}<|MERGE_RESOLUTION|>--- conflicted
+++ resolved
@@ -3,15 +3,14 @@
 
 /**
  * @title Forest Model Library
- * @notice Library containing data structures and functions for managing txns within a forest-like structure.
+ * @notice Library containing data structures and functions for managing txs within a forest-like structure.
  * @author Sirawit Techavanitch (sirawit_tec@live4.utcc.ac.th)
  */
-
 library Forest {
     /**
      * @dev Structure representing a transaction.
      */
-    struct Txn {
+    struct Tx {
         bytes32 root;
         bytes32 parent;
         uint256 value;
@@ -25,7 +24,7 @@
     struct DAG {
         mapping(address => uint256) nonces;
         mapping(bytes32 => uint256) hierarchy;
-        mapping(bytes32 => Txn) txns;
+        mapping(bytes32 => Tx) txs;
     }
 
     /**
@@ -35,7 +34,7 @@
      * @param from The spender of the transaction.
      */
     event TransactionCreated(bytes32 indexed root, bytes32 id, address indexed from);
-
+    
     /**
      * @notice Event emitted when a transaction is spent.
      * @param id The identifier of the transaction.
@@ -59,90 +58,65 @@
     error TransactionZeroValue();
 
     /**
-     * @notice Error thrown when trying to merge over 255 transactions.
-     */
-    error TransactionMergeSizeExceed();
-
-    /**
      * @notice Error thrown when the spending value exceeds the transaction value.
      * @param value The value of the transaction.
      * @param spend The amount being spent.
      */
     error TransactionInsufficient(uint256 value, uint256 spend);
 
-<<<<<<< HEAD
-    function contains(DAG storage self, bytes32 id) internal view returns (bool) {
-=======
     function contains(DAG storage self, bytes32 id) private view returns (bool) {
->>>>>>> 6adb717b
-        return self.txns[id].value != uint256(0);
+        return self.txs[id].value != uint256(0);
     }
 
-    function calcTxnHash(address account, uint256 nonce) internal view returns (bytes32) {
+    function calcTxHash(address account, uint256 nonce) internal view returns (bytes32) {
         return keccak256(abi.encode(block.chainid, account, nonce));
     }
 
-    function getTxn(DAG storage self, bytes32 id) internal view returns (Txn memory) {
-        return self.txns[id];
+    function getTx(DAG storage self, bytes32 id) internal view returns (Tx memory) {
+        return self.txs[id];
     }
 
-    function getTxnLevel(DAG storage self, bytes32 id) internal view returns (uint256) {
-        return self.txns[id].level;
+    function getTxLevel(DAG storage self, bytes32 id) internal view returns (uint256) {
+        return self.txs[id].level;
     }
 
-    function getTxnParent(DAG storage self, bytes32 id) internal view returns (bytes32) {
-        return self.txns[id].parent;
+    function getTxParent(DAG storage self, bytes32 id) internal view returns (bytes32) {
+        return self.txs[id].parent;
     }
 
-    function getTxnRoot(DAG storage self, bytes32 id) internal view returns (bytes32) {
-        return self.txns[id].root;
+    function getTxRoot(DAG storage self, bytes32 id) internal view returns (bytes32) {
+        return self.txs[id].root;
     }
 
-    function getTxnValue(DAG storage self, bytes32 id) internal view returns (uint256) {
-        return self.txns[id].value;
+    function getTxValue(DAG storage self, bytes32 id) internal view returns (uint256) {
+        return self.txs[id].value;
     }
 
-    function getTxnCount(DAG storage self, address account) internal view returns (uint256) {
+    function getTxCount(DAG storage self, address account) internal view returns (uint256) {
         return self.nonces[account];
     }
 
-    function getTxnHierarchy(DAG storage self, bytes32 id) internal view returns (uint256) {
+    function getTxHierarchy(DAG storage self, bytes32 id) internal view returns (uint256) {
         return self.hierarchy[id];
     }
 
-    function getTxnOwner(DAG storage self, bytes32 id) internal view returns (address) {
-        return self.txns[id].owner;
+    function getTxOwner(DAG storage self, bytes32 id) internal view returns (address) {
+        return self.txs[id].owner;
     }
 
-<<<<<<< HEAD
-    function createTxn(DAG storage self, Txn memory newTxn, address spender) internal returns (bytes32 newId) {
-        if (newTxn.value == 0) revert TransactionZeroValue();
-        newId = calcTxnHash(spender, self.nonces[spender]);
-=======
-    function createTxn(DAG storage self, Txn memory newTxn, address spender) internal {
-        if (newTxn.value == 0) revert TransactionZeroValue();
-        bytes32 newId = calcTxnHash(spender, self.nonces[spender]);
->>>>>>> 6adb717b
-        self.txns[newId] = Txn(newId, newTxn.parent, newTxn.value, newTxn.level, newTxn.owner);
+    function createTx(DAG storage self, Tx memory newTx, address spender) internal {
+        if (newTx.value == 0) revert TransactionZeroValue();
+        bytes32 newId = calcTxHash(spender, self.nonces[spender]);
+        self.txs[newId] = Tx(newId, newTx.parent, newTx.value, newTx.level, newTx.owner);
         unchecked {
             self.nonces[spender]++;
         }
 
-        emit TransactionCreated(newId, newTxn.root, spender);
+        emit TransactionCreated(newId, newTx.root, spender);
     }
 
-<<<<<<< HEAD
-    function spendTxn(
-        DAG storage self,
-        bytes32 id,
-        address spender,
-        address to,
-        uint256 value
-    ) internal returns (bytes32 newId) {
-=======
-    function spendTxn(DAG storage self, bytes32 id, address spender, address to, uint256 value) internal {
->>>>>>> 6adb717b
-        Txn storage ptr = self.txns[id];
+    function spendTx(DAG storage self, bytes32 id, address spender, address to, uint256 value) internal {
+        Tx storage ptr = self.txs[id];
         if (msg.sender != ptr.owner) revert TransactionUnauthorized();
         uint256 currentValue = ptr.value;
         if (currentValue == 0) revert TransactionNotExist();
@@ -153,11 +127,7 @@
             uint256 currentHierarchy = self.hierarchy[currentRoot];
             uint256 newLevel = (ptr.level + 1);
             if (to != address(0)) {
-<<<<<<< HEAD
-                newId = createTxn(self, Txn(currentRoot, id, value, newLevel, to), spender);
-=======
-                createTxn(self, Txn(currentRoot, id, value, newLevel, to), spender);
->>>>>>> 6adb717b
+                createTx(self, Tx(currentRoot, id, value, newLevel, to), spender);
                 if (newLevel > currentHierarchy) {
                     self.hierarchy[currentRoot] = newLevel;
                 }
@@ -166,31 +136,4 @@
 
         emit TransactionSpent(id, value);
     }
-
-    /**
-     * @notice not suitable for use in production.
-     */
-    function mergeTxn(DAG storage self, bytes32[] memory ids) internal {
-        uint256 txnsLength = ids.length;
-        if (txnsLength >= 255) revert TransactionMergeSizeExceed();
-        Txn memory ptr = getTxn(self, ids[0]);
-        if (msg.sender != ptr.owner) revert TransactionUnauthorized();
-        Txn memory txn;
-        unchecked {
-            for (uint8 index = 1; index < txnsLength; index++) {
-                txn = getTxn(self, ids[index]);
-                if (ptr.root == txn.root && ptr.owner == txn.owner) {
-                    self.txns[ids[index]].value = 0;
-                    ptr.value += txn.value;
-                    if (ptr.level < txn.level) {
-                        ptr.level = txn.level;
-                    }
-                }
-            }
-            createTxn(self, ptr, ptr.owner);
-            if (ptr.level > self.hierarchy[ids[0]]) {
-                self.hierarchy[ids[0]] = ptr.level;
-            }
-        }
-    }
 }